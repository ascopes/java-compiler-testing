name: Build
on:
  pull_request:
    branches: [ main ]
    types: [ opened, synchronize ]
  push:
    branches: [ main ]
  schedule:
    # Run a build once per week on the main branch.
    - cron: "0 0 * * 0"

jobs:
  codeql:
    name: Run CodeQL Analysis
    runs-on: ubuntu-latest
    permissions:
      actions: read
      contents: read
      security-events: write

    steps:
      - name: Checkout repository
        uses: actions/checkout@v3

      - name: Initialize CodeQL
        uses: github/codeql-action/init@v2
        with:
          languages: java

      # This can be replaced with a manual build if this begins to fail for any reason.
      - name: Autobuild
        uses: github/codeql-action/autobuild@v2

      - name: Perform CodeQL Analysis
        uses: github/codeql-action/analyze@v2

  test:
    name: Build (Java ${{ matrix.java-version }} | ${{ matrix.os }})
    runs-on: ${{ matrix.os }}

    strategy:
      fail-fast: false
      matrix:
        os: 
          - windows-latest
          - ubuntu-latest
<<<<<<< HEAD
          - macos-latest
        java-version: [ 11, 12, 13, 14, 15, 16, 17, 18 ]
=======
          # TODO: get working on MacOS
          #- macos-latest
        java-version: [ 11, 12, 13, 14, 15, 16, 17, 18, 19 ]
>>>>>>> aa053f31
        include:
          - os: windows-latest
            build-script: './mvnw.cmd'
          - os: ubuntu-latest
            build-script: './mvnw'
          - os: macos-latest
            build-script: './mvnw'

    steps:
      - name: Checkout repository
        uses: actions/checkout@v3
        with:
          # Needed to keep actions working correctly.
          fetch-depth: 2

      - name: Initialize JDK
        uses: actions/setup-java@v3
        with:
          distribution: 'zulu'
          java-version: '${{ matrix.java-version }}'

      - name: Compile and run tests
        run: >-
          ${{ matrix.build-script }} 
          -B 
          -U
          -T8C
          --no-transfer-progress
          '-Dcheckstyle.skip=true'
          '-Dstyle.color=always'
          '-Dmaven.artifact.threads=50'
          clean package

      - name: Annotate test reports with build environment info
        if: always()
        run: >-
          scripts/prepare-test-outputs-for-merge.sh 
          ${{ matrix.java-version }} 
          ${{ matrix.os }}

      - name: Archive Surefire and Jacoco reports
        uses: actions/upload-artifact@v3
        if: always()
        with:
          name: reports-java-${{ matrix.java-version }}-${{ matrix.os }}
          path: |
            **/target/surefire-reports/*.xml
            **/target/surefire-reports/*.txt
            **/target/site/jacoco/jacoco*.xml
          retention-days: 5

  report-test-results:
    name: Report results
    needs: [ test ]
    runs-on: ubuntu-latest
    if: always()
    permissions:
      checks: write
      pull-requests: write

    steps:
      - name: Checkout repository
        uses: actions/checkout@v3
        with:
          # Needed to keep actions working correctly.
          fetch-depth: 2

      - name: Download artifacts
        uses: actions/download-artifact@v3
        with:
          path: 'artifacts/'
          
      - name: Publish to codecov
        continue-on-error: true
        if: always()
        run: |-
          curl --fail https://keybase.io/codecovsecurity/pgp_keys.asc | gpg --no-default-keyring --keyring trustedkeys.gpg --import # One-time step
          curl --fail -Os https://uploader.codecov.io/latest/linux/codecov
          curl --fail -Os https://uploader.codecov.io/latest/linux/codecov.SHA256SUM
          curl --fail -Os https://uploader.codecov.io/latest/linux/codecov.SHA256SUM.sig
          gpgv codecov.SHA256SUM.sig codecov.SHA256SUM
          shasum -a 256 -c codecov.SHA256SUM
          chmod -v +x codecov
          ./codecov 

      - name: Publish unit test results
        uses: EnricoMi/publish-unit-test-result-action@v2
        if: always()
        continue-on-error: true
        with:
          junit_files: "artifacts/**/TEST-*.xml"

  checkstyle:
    name: Run Checkstyle
    runs-on: ubuntu-latest
    steps:
      - name: Checkout repository
        uses: actions/checkout@v3

      - name: Initialize Java
        uses: actions/setup-java@v3
        with:
          distribution: 'zulu'
          java-version: '18'

      - name: Run Checkstyle
        run: >-
          ./mvnw 
          -B 
          -U 
          -T8C
          --no-transfer-progress
          -DskipTests=true
          -Dstyle.color=always
          -Dmaven.artifact.threads=100
          clean package

  javadoc:
    name: Generate JavaDocs
    runs-on: ubuntu-latest

    steps:
      - name: Checkout repository
        uses: actions/checkout@v3

      - name: Initialize Java
        uses: actions/setup-java@v3
        with:
          distribution: 'zulu'
          # We have to use >= 15 for now, as assertj causes JDK 14 and older to prevent linking
          # documentation correctly. I have opened an issue on GitHub with AssertJ to discuss
          # this being generated correctly: https://github.com/assertj/assertj-core/issues/2573.
          java-version: '18'

      - name: Generate JavaDoc documentation
        run: >-
          ./mvnw 
          -B 
          -U 
          -T8C
          --no-transfer-progress
          -Dmaven.test.skip=true
          -Dcheckstyle.skip=true
          -Dstyle.color=always
          -Dmaven.artifact.threads=100
          clean compile javadoc:jar

      - name: Archive JavaDoc artifacts
        uses: actions/upload-artifact@v2
        continue-on-error: true
        if: success()
        with:
          name: javadocs
          path: "**/target/apidocs/io.github.ascopes.jct"
          retention-days: 5<|MERGE_RESOLUTION|>--- conflicted
+++ resolved
@@ -44,14 +44,9 @@
         os: 
           - windows-latest
           - ubuntu-latest
-<<<<<<< HEAD
+          # Sanity check, should be the same as Ubuntu (POSIX file system)
           - macos-latest
-        java-version: [ 11, 12, 13, 14, 15, 16, 17, 18 ]
-=======
-          # TODO: get working on MacOS
-          #- macos-latest
         java-version: [ 11, 12, 13, 14, 15, 16, 17, 18, 19 ]
->>>>>>> aa053f31
         include:
           - os: windows-latest
             build-script: './mvnw.cmd'
